--- conflicted
+++ resolved
@@ -1,11 +1,7 @@
 from abc import ABC, abstractmethod
 from collections.abc import Iterable
 from dataclasses import dataclass
-<<<<<<< HEAD
-from typing import List, Literal
-=======
-from typing import Literal, Optional
->>>>>>> 425dad01
+from typing import List, Literal, Optional
 
 import torch
 
@@ -101,7 +97,6 @@
                 request.py_result.append_context_logits(logits)
 
 
-<<<<<<< HEAD
 @dataclass(kw_only=True)
 class MultimodalResult:
     mm_embeddings: List[torch.Tensor] = None
@@ -147,12 +142,9 @@
             request.py_result.append_mm_embeddings(mm_embedding)
 
 
-def top_k_sampling_batch(logits, top_k=50, generator: torch.Generator = None):
-=======
 def top_k_sampling_batch(logits,
                          top_k=50,
                          generator: Optional[torch.Generator] = None):
->>>>>>> 425dad01
     logits_dim = logits.dim()
     if logits_dim == 1:
         logits = logits.unsqueeze(0)
