import copy
import enum
from contextlib import contextmanager
from dataclasses import dataclass
from itertools import chain
from typing import Optional

import torch

import tensorrt_llm
from tensorrt_llm._torch.pyexecutor.resource_manager import ResourceManagerType
from tensorrt_llm._utils import get_sm_version
from tensorrt_llm.bindings.executor import ContextChunkingPolicy, ExecutorConfig
from tensorrt_llm.bindings.internal.batch_manager import ContextChunkingConfig
from tensorrt_llm.logger import logger
from tensorrt_llm.lora_manager import LoraConfig
from tensorrt_llm.mapping import Mapping
from tensorrt_llm.quantization import QuantAlgo

from ..attention_backend.interface import AttentionRuntimeFeatures
from ..distributed import MPIDist
from ..speculative import (get_num_extra_kv_tokens, get_spec_drafter,
                           get_spec_resource_manager)
from ._util import (KvCacheCreator, _adjust_torch_mem_fraction,
                    create_py_executor_instance, instantiate_sampler, is_mla)
from .config import PyTorchConfig
from .config_utils import is_mla
from .guided_decoder import GuidedDecoder
from .model_engine import PyTorchModelEngine
from .py_executor import PyExecutor


class _ExecutorCreationStage(enum.Enum):
    SAMPLER = "Sampler"
    DRAFTER = "Drafter"
    GUIDED_DECODER = "Guided decoder"
    INIT_KV_CACHE = "Initial KV cache (temporary for KV cache size estimation)"
    INIT_EXTRA_RESOURCES = "Additional executor resources (temporary for KV cache size estimation)"
    MODEL_EXTRA = "Model resources created during usage"
    EXTRA_RESOURCES = "Additional executor resources"
    KV_CACHE = "KV cache"
    MODEL_ENGINE_MAIN = "Model"
    MODEL_ENGINE_DRAFT = "Draft model for speculative decoding"


class _ExecutorMemoryMonitor():
    """Currently this focuses on tracking memory usage and related errors."""

    @dataclass(frozen=True)
    class _GpuMemoryUsageSample:
        creation_stage: _ExecutorCreationStage
        free_gpu_memory_bytes_pre: int
        free_gpu_memory_bytes_post: int

    def __init__(self):
        self._total_gpu_memory_bytes = torch.cuda.mem_get_info()[1]
        self._samples: list["_ExecutorMemoryMonitor._GpuMemoryUsageSample"] = []

    @staticmethod
    def _bytes_to_gib(bytes: int) -> float:
        return bytes / (1024)**3

    def _maybe_explain_if_oom(self, e: Exception, *,
                              current_stage: _ExecutorCreationStage,
                              free_gpu_memory_bytes_pre: int) -> Optional[str]:
        if isinstance(e, torch.OutOfMemoryError) or "out of memory" in str(e):
            msg = "Executor creation failed due to insufficient GPU memory."
        elif (isinstance(e, RuntimeError) and "Failed, NCCL error" in str(e)
              and "unhandled cuda error (run with NCCL_DEBUG=INFO for details)"
              in str(e)):
            msg = (
                "Executor creation failed with an error which might indicate "
                "insufficient GPU memory.")
        else:
            return None

        # how to reduce component memory usage
        tuning_knobs = {
            _ExecutorCreationStage.SAMPLER:
            "reduce max_seq_len and/or max_attention_window_size",
            _ExecutorCreationStage.DRAFTER:
            "reduce max_seq_len and/or max_draft_len",
            _ExecutorCreationStage.KV_CACHE:
            "reduce free_gpu_memory_fraction",
            _ExecutorCreationStage.INIT_KV_CACHE:
            "reduce max_num_tokens",
            _ExecutorCreationStage.MODEL_ENGINE_MAIN:
            ("reduce max_num_tokens and/or shard the model weights across GPUs by enabling "
             "pipeline and/or tensor parallelism"),
            _ExecutorCreationStage.MODEL_ENGINE_DRAFT:
            ("reduce max_num_tokens and/or shard the model weights across GPUs by enabling "
             "pipeline and/or tensor parallelism"),
            _ExecutorCreationStage.INIT_EXTRA_RESOURCES:
            "reduce max_num_tokens",
            _ExecutorCreationStage.EXTRA_RESOURCES:
            "reduce max_num_tokens",
            _ExecutorCreationStage.MODEL_EXTRA:
            "reduce max_num_tokens",
        }

        msg = "\n".join([
            msg,
            "",
            f"The following component could not be created: {current_stage.value}",
            f"Total GPU memory (GiB): {self._bytes_to_gib(self._total_gpu_memory_bytes):.2f}",
            f"Free GPU memory before component creation attempt (GiB): {self._bytes_to_gib(free_gpu_memory_bytes_pre):.2f}",
            "",
            "Previously created components and free GPU memory before/after creation (GiB):",
            *((f"{sample.creation_stage.value}: "
               f"{self._bytes_to_gib(sample.free_gpu_memory_bytes_pre):.2f} / {self._bytes_to_gib(sample.free_gpu_memory_bytes_post):.2f}"
               ) for sample in self._samples),
            "",
            ("Please refer to the TensorRT-LLM documentation for information on how "
             "to control the memory usage through TensorRT-LLM configuration options. "
             "Possible options include:"),
            *(f"  {stage.value}: {tuning_knobs[stage]}"
              for stage in chain((sample.creation_stage
                                  for sample in self._samples), [current_stage])
              if stage in tuning_knobs),
        ])
        return msg

    @contextmanager
    def observe_creation_stage(self, current_stage: _ExecutorCreationStage):
        """Catches OOM and prints instructive message."""

        free_gpu_memory_bytes_pre = torch.cuda.mem_get_info()[0]

        try:
            yield
        except Exception as e:
            explanation = self._maybe_explain_if_oom(
                e,
                current_stage=current_stage,
                free_gpu_memory_bytes_pre=free_gpu_memory_bytes_pre)
            if explanation is None:
                raise  # not an OOM
            raise RuntimeError(explanation) from e
        else:
            free_gpu_memory_bytes_post = torch.cuda.mem_get_info()[0]
            self._samples.append(
                self._GpuMemoryUsageSample(
                    creation_stage=current_stage,
                    free_gpu_memory_bytes_pre=free_gpu_memory_bytes_pre,
                    free_gpu_memory_bytes_post=free_gpu_memory_bytes_post,
                ))


def _mangle_executor_config(executor_config: ExecutorConfig):
    if executor_config.pytorch_backend_config is None:
        executor_config.pytorch_backend_config = PyTorchConfig()
    pytorch_backend_config = executor_config.pytorch_backend_config

    if executor_config.max_num_tokens is None:
        executor_config.max_num_tokens = 8192

    if pytorch_backend_config.attn_backend in [
            "FLASHINFER", "FLASHINFER_STAR_ATTENTION"
    ]:
        # Workaround for flashinfer and star attention
        if executor_config.kv_cache_config.enable_block_reuse:
            logger.warning(
                f"Disabling block reuse for {pytorch_backend_config.attn_backend} backend"
            )
            executor_config.kv_cache_config.enable_block_reuse = False

    if pytorch_backend_config.attn_backend == "FLASHINFER_STAR_ATTENTION" and executor_config.enable_chunked_context:
        logger.warning(
            f"Disabling chunked context for {pytorch_backend_config.attn_backend} backend"
        )
        executor_config.enable_chunked_context = False

<<<<<<< HEAD
    if executor_config.mm_encoder_only:
        from tensorrt_llm.llmapi.llm_args import LoadFormat
        pytorch_backend_config.mm_encoder_only = True
        pytorch_backend_config.load_format = LoadFormat.VISION_ONLY
        # Disable overlap scheduler for multimodal encoder-only mode
        logger.warning(
            "Disabling overlap scheduler for multimodal encoder-only mode. "
            "The overlap scheduler is designed for generation models and is not needed "
            "when only processing vision encoder inputs.")
        pytorch_backend_config.disable_overlap_scheduler = True
=======
    spec_config = executor_config.speculative_config
    if not executor_config.pytorch_backend_config.disable_overlap_scheduler and spec_config is not None:
        if not spec_config.spec_dec_mode.support_overlap_scheduler():
            logger.warning(
                f"Disable overlap scheduler for speculation mode {spec_config.spec_dec_mode.name}"
            )
            executor_config.pytorch_backend_config.disable_overlap_scheduler = True
>>>>>>> de472828


def _get_mapping(executor_config: ExecutorConfig) -> Mapping:
    if executor_config.mapping is None:
        mapping = Mapping(world_size=tensorrt_llm.mpi_world_size(),
                          tp_size=tensorrt_llm.mpi_world_size(),
                          gpus_per_node=tensorrt_llm.default_gpus_per_node(),
                          rank=tensorrt_llm.mpi_rank())
    else:
        mapping = copy.deepcopy(executor_config.mapping)
        mapping.rank = tensorrt_llm.mpi_rank()
    return mapping


def create_py_executor(
        executor_config: ExecutorConfig,
        checkpoint_dir: str = None,
        lora_config: Optional[LoraConfig] = None,
        garbage_collection_gen0_threshold: Optional[int] = None) -> PyExecutor:
    _mangle_executor_config(executor_config)
    pytorch_backend_config = executor_config.pytorch_backend_config

    mapping = _get_mapping(executor_config)

    dist = MPIDist(mapping=mapping)

    spec_config = executor_config.speculative_config
    has_draft_model_engine = False
    has_spec_drafter = False
    if spec_config is not None:
        has_draft_model_engine = spec_config.spec_dec_mode.has_draft_model()
        has_spec_drafter = spec_config.spec_dec_mode.has_spec_drafter()

    # chunk_unit_size may be changed to 64 when using flash mla
    attn_runtime_features = AttentionRuntimeFeatures(
        chunked_prefill=executor_config.enable_chunked_context,
        cache_reuse=executor_config.kv_cache_config.enable_block_reuse,
        has_speculative_draft_tokens=has_draft_model_engine or has_spec_drafter,
        chunk_size=executor_config.max_num_tokens,
    )
    logger.info("ATTENTION RUNTIME FEATURES: ", attn_runtime_features)

    mem_monitor = _ExecutorMemoryMonitor()
    with mem_monitor.observe_creation_stage(
            _ExecutorCreationStage.MODEL_ENGINE_MAIN):
        model_engine = PyTorchModelEngine(
            model_path=checkpoint_dir,
            pytorch_backend_config=pytorch_backend_config,
            batch_size=executor_config.max_batch_size,
            max_beam_width=executor_config.max_beam_width,
            max_num_tokens=executor_config.max_num_tokens,
            max_seq_len=executor_config.max_seq_len,
            mapping=mapping,
            attn_runtime_features=attn_runtime_features,
            dist=dist,
            spec_config=spec_config,
            lora_config=lora_config,
            checkpoint_loader=executor_config.checkpoint_loader,
        )

    if has_draft_model_engine:
        with mem_monitor.observe_creation_stage(
                _ExecutorCreationStage.MODEL_ENGINE_DRAFT):
            draft_spec_config = copy.copy(spec_config)
            # The draft model won't have any draft tokens attached to
            # generation requests when we invoke it autoregressively
            draft_spec_config.max_draft_len = 0

            draft_model_engine = PyTorchModelEngine(
                model_path=spec_config.speculative_model_dir,
                pytorch_backend_config=pytorch_backend_config,
                batch_size=executor_config.max_batch_size,
                max_beam_width=executor_config.max_beam_width,
                max_num_tokens=executor_config.max_num_tokens,
                # Note: The draft model engine will infer its own max_seq_len.
                # We'll stop drafting when we hit the max.
                max_seq_len=executor_config.max_seq_len,
                mapping=mapping,
                attn_runtime_features=attn_runtime_features,
                dist=dist,
                spec_config=draft_spec_config,
                checkpoint_loader=executor_config.checkpoint_loader,
                is_draft_model=True,
            )
            draft_model_engine.kv_cache_manager_key = ResourceManagerType.DRAFT_KV_CACHE_MANAGER
            draft_model_engine.load_weights_from_target_model(
                model_engine.model)
    else:
        draft_model_engine = None

    # PyTorchModelEngine modifies these fields, update them to executor_config
    max_seq_len = model_engine.max_seq_len
    net_max_seq_len = max_seq_len
    if not pytorch_backend_config.disable_overlap_scheduler:
        max_seq_len = model_engine.max_seq_len + 1
        if spec_config is not None:
            max_seq_len += spec_config.max_draft_len

    if spec_config is not None:
        max_seq_len += get_num_extra_kv_tokens(spec_config)
        max_seq_len += spec_config.max_draft_len

    executor_config.max_seq_len = max_seq_len
    executor_config.max_num_tokens = model_engine.max_num_tokens

    config = model_engine.model.model_config.pretrained_config
    if is_mla(config):
        if model_engine.model.model_config.enable_flash_mla:
            executor_config.tokens_per_block = 64
            logger.info(
                f"Change tokens_per_block to: {executor_config.tokens_per_block} for using FlashMLA"
            )

        if executor_config.kv_cache_config.enable_block_reuse and not (
                get_sm_version() >= 90 and get_sm_version() <= 100):
            logger.warning(
                f"KV cache reuse for MLA can only be enabled on SM90/SM100, "
                f"disable enable_block_reuse for SM{get_sm_version()}")
            executor_config.kv_cache_config.enable_block_reuse = False

        kv_cache_quant_algo = model_engine.model.model_config.quant_config.kv_cache_quant_algo
        if executor_config.kv_cache_config.enable_block_reuse and not (
                kv_cache_quant_algo is None or kv_cache_quant_algo
                == QuantAlgo.NO_QUANT or kv_cache_quant_algo == QuantAlgo.FP8):
            logger.warning(
                f"KV cache reuse for MLA can only be enabled without KV cache quantization or with FP8 quantization, "
                f"disable enable_block_reuse for KV cache quant algorithm: {kv_cache_quant_algo}"
            )
            executor_config.kv_cache_config.enable_block_reuse = False
        if executor_config.enable_chunked_context and not (get_sm_version()
                                                           == 100):
            logger.warning(
                "Chunked Prefill for MLA can only be enabled on SM100, "
                f"disable enable_block_reuse for SM{get_sm_version()}")
            executor_config.enable_chunked_context = False
            model_engine.attn_runtime_features.chunked_prefill = False
            if draft_model_engine is not None:
                draft_model_engine.attn_runtime_features.chunked_prefill = False

    if executor_config.enable_chunked_context:
        chunk_unit_size = executor_config.tokens_per_block
        max_attention_window = executor_config.kv_cache_config.max_attention_window
        if max_attention_window and max_seq_len > min(max_attention_window):
            # maxKvStepSizeInFmha = 256
            chunk_unit_size = max(256, chunk_unit_size)
            logger.info(
                f"ChunkUnitSize is set to {chunk_unit_size} as sliding window attention is used."
            )
        chunking_policy = (
            executor_config.scheduler_config.context_chunking_policy
            if executor_config.scheduler_config.context_chunking_policy
            is not None else ContextChunkingPolicy.FIRST_COME_FIRST_SERVED)
        assert chunk_unit_size is not None, "chunk_unit_size must be set"
        ctx_chunk_config = ContextChunkingConfig(chunking_policy,
                                                 chunk_unit_size)
    else:
        ctx_chunk_config = None

    with mem_monitor.observe_creation_stage(
            _ExecutorCreationStage.GUIDED_DECODER):
        guided_decoder: Optional[GuidedDecoder] = None
        if executor_config.guided_decoding_config is not None:
            if spec_config is not None and not has_spec_drafter:
                raise ValueError(
                    "Guided decoding is only supported with speculative decoding that has a dedicated drafter (two-model engine)."
                )
            if mapping.is_last_pp_rank():
                max_num_draft_tokens = 0
                if spec_config is not None:
                    max_num_draft_tokens = spec_config.max_draft_len
                guided_decoder = GuidedDecoder(
                    executor_config.guided_decoding_config,
                    executor_config.max_batch_size,
                    model_engine.model.vocab_size_padded,
                    max_num_draft_tokens=max_num_draft_tokens)

    with mem_monitor.observe_creation_stage(_ExecutorCreationStage.SAMPLER):
        sampler = instantiate_sampler(model_engine, executor_config,
                                      pytorch_backend_config, mapping)
        logger.info(f"Using Sampler: {type(sampler).__name__}")

    resources = {}
    estimating_kv_cache = False
    kv_cache_creator = None
    if model_engine.model.model_config.is_generation:
        #NOTE: non-generation models do not have kv cache
        kv_cache_creator = KvCacheCreator(executor_config=executor_config,
                                          model_engine=model_engine,
                                          draft_model_engine=draft_model_engine,
                                          mapping=mapping,
                                          net_max_seq_len=net_max_seq_len)
        estimating_kv_cache = kv_cache_creator.try_prepare_estimation()
        with mem_monitor.observe_creation_stage(
                _ExecutorCreationStage.INIT_KV_CACHE
                if estimating_kv_cache else _ExecutorCreationStage.KV_CACHE):
            kv_cache_creator.build_managers(resources)

    # Resource managers for speculative decoding
    # For user-specified drafters, use extra_resource_managers in PyTorchBackend config
    # to provide a resource manager if required.
    spec_resource_manager = get_spec_resource_manager(model_engine,
                                                      draft_model_engine)
    if spec_resource_manager is not None:
        resources[
            ResourceManagerType.SPEC_RESOURCE_MANAGER] = spec_resource_manager

    # Drafter for speculative decoding
    with mem_monitor.observe_creation_stage(_ExecutorCreationStage.DRAFTER):
        drafter = get_spec_drafter(model_engine,
                                   draft_model_engine,
                                   sampler,
                                   spec_resource_manager=spec_resource_manager,
                                   guided_decoder=guided_decoder)

    with mem_monitor.observe_creation_stage(
            _ExecutorCreationStage.INIT_EXTRA_RESOURCES
            if estimating_kv_cache else _ExecutorCreationStage.EXTRA_RESOURCES):
        py_executor = create_py_executor_instance(
            dist=dist,
            resources=resources,
            mapping=mapping,
            pytorch_backend_config=pytorch_backend_config,
            executor_config=executor_config,
            ctx_chunk_config=ctx_chunk_config,
            model_engine=model_engine,
            start_worker=False,
            sampler=sampler,
            drafter=drafter,
            guided_decoder=guided_decoder,
            lora_config=lora_config,
            garbage_collection_gen0_threshold=garbage_collection_gen0_threshold,
        )

    if estimating_kv_cache:
        assert kv_cache_creator is not None
        with mem_monitor.observe_creation_stage(
                _ExecutorCreationStage.MODEL_EXTRA):
            kv_cache_creator.estimate_max_tokens(py_executor)
        kv_cache_creator.teardown_managers(resources)
        del py_executor  # free before constructing new

        with mem_monitor.observe_creation_stage(
                _ExecutorCreationStage.KV_CACHE):
            # Before estimating KV cache size, a minimal KV cache has been allocated using
            # create_kv_cache_manager above, which caps executor_config.max_seq_len. Restoring
            # the original value before creating the final KV cache.
            executor_config.max_seq_len = max_seq_len
            kv_cache_creator.build_managers(resources)

            for eng in [model_engine, draft_model_engine]:
                if eng is None:
                    continue
                if eng.attn_metadata is not None:
                    if pytorch_backend_config.use_cuda_graph:
                        eng._release_cuda_graphs()
                    eng.attn_metadata = None

        with mem_monitor.observe_creation_stage(
                _ExecutorCreationStage.EXTRA_RESOURCES):
            py_executor = create_py_executor_instance(
                dist=dist,
                resources=resources,
                mapping=mapping,
                pytorch_backend_config=pytorch_backend_config,
                executor_config=executor_config,
                ctx_chunk_config=ctx_chunk_config,
                model_engine=model_engine,
                start_worker=False,
                sampler=sampler,
                drafter=drafter,
                guided_decoder=guided_decoder,
                lora_config=lora_config,
                garbage_collection_gen0_threshold=
                garbage_collection_gen0_threshold,
            )

    _adjust_torch_mem_fraction(executor_config.pytorch_backend_config)

    py_executor.start_worker()
    return py_executor<|MERGE_RESOLUTION|>--- conflicted
+++ resolved
@@ -170,7 +170,14 @@
         )
         executor_config.enable_chunked_context = False
 
-<<<<<<< HEAD
+    spec_config = executor_config.speculative_config
+    if not executor_config.pytorch_backend_config.disable_overlap_scheduler and spec_config is not None:
+        if not spec_config.spec_dec_mode.support_overlap_scheduler():
+            logger.warning(
+                f"Disable overlap scheduler for speculation mode {spec_config.spec_dec_mode.name}"
+            )
+            executor_config.pytorch_backend_config.disable_overlap_scheduler = True
+    
     if executor_config.mm_encoder_only:
         from tensorrt_llm.llmapi.llm_args import LoadFormat
         pytorch_backend_config.mm_encoder_only = True
@@ -181,15 +188,6 @@
             "The overlap scheduler is designed for generation models and is not needed "
             "when only processing vision encoder inputs.")
         pytorch_backend_config.disable_overlap_scheduler = True
-=======
-    spec_config = executor_config.speculative_config
-    if not executor_config.pytorch_backend_config.disable_overlap_scheduler and spec_config is not None:
-        if not spec_config.spec_dec_mode.support_overlap_scheduler():
-            logger.warning(
-                f"Disable overlap scheduler for speculation mode {spec_config.spec_dec_mode.name}"
-            )
-            executor_config.pytorch_backend_config.disable_overlap_scheduler = True
->>>>>>> de472828
 
 
 def _get_mapping(executor_config: ExecutorConfig) -> Mapping:
